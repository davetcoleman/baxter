language:
  - cpp
  - python
python:
  - "2.7"
compiler:
  - gcc
before_install:
  # Define some config vars
  - export ROS_DISTRO=hydro
  - export CI_SOURCE_PATH=$(pwd)
  - echo "Testing branch $TRAVIS_BRANCH "
  - pwd
  - sudo sh -c 'echo "deb http://packages.ros.org/ros/ubuntu precise main" > /etc/apt/sources.list.d/ros-latest.list'
  - wget http://packages.ros.org/ros.key -O - | sudo apt-key add -
  - sudo apt-get update
  - sudo apt-get install -y python-catkin-pkg python-rosdep python-wstool ros-$ROS_DISTRO-roscpp
  # MongoDB fix - I don't fully understand this
  - sudo apt-get remove -y mongodb mongodb-10gen
  - sudo apt-get install -y mongodb-clients mongodb-server -o Dpkg::Options::="--force-confdef" # default actions
  # Setup rosdep
  - sudo rosdep init
  - rosdep update
install:
  # Create workspace
  - mkdir -p ~/ros/ws_baxter/src
  - cd ~/ros/ws_baxter/src
  - wstool init .
  # Download non-debian stuff
<<<<<<< HEAD
  #- wstool merge https://raw.github.com/davetcoleman/baxter/$TRAVIS_BRANCH/moveit.rosinstall
=======
  - wstool merge https://raw.github.com/davetcoleman/baxter/$TRAVIS_BRANCH/moveit.rosinstall
>>>>>>> 5b5539ad
  - wstool merge https://raw.github.com/davetcoleman/baxter/$TRAVIS_BRANCH/baxter.rosinstall
  - wstool update
  # Delete the baxter.rosinstall version of the repo and use the one of the branch we are testing
  - rm -rf baxter/
  - ln -s $CI_SOURCE_PATH . # Link the repo we are testing to the new workspace
  # Optional: Pull in sdk-examples
<<<<<<< HEAD
  #- wget http://davetcoleman.com/baxter/sdk-examples.zip
  #- unzip sdk-examples.zip
  #- touch sdk-examples/baxter_description/CATKIN_IGNORE
  #- touch sdk-examples/baxter_msgs/CATKIN_IGNORE
=======
  - wget http://davetcoleman.com/baxter/sdk-examples.zip
  - unzip sdk-examples.zip
  - touch sdk-examples/baxter_description/CATKIN_IGNORE
  - touch sdk-examples/baxter_msgs/CATKIN_IGNORE
>>>>>>> 5b5539ad
  - cd ../
  # Test manual install
  - sudo apt-get install ros-hydro-gazebo-ros ros-hydro-ros-controllers
  # Install dependencies for source repos
  - rosdep install --from-paths src --ignore-src --rosdistro $ROS_DISTRO -y
script:
  # Source
  - source /opt/ros/$ROS_DISTRO/setup.bash
  - catkin_make DCMAKE_BUILD_TYPE=Debug
<<<<<<< HEAD
  #- catkin_make_isolated --source . -j1 --cmake-args --install
=======
  #- catkin_make_isolated --source . -j1 --cmake-args --install
>>>>>>> 5b5539ad
<|MERGE_RESOLUTION|>--- conflicted
+++ resolved
@@ -27,28 +27,17 @@
   - cd ~/ros/ws_baxter/src
   - wstool init .
   # Download non-debian stuff
-<<<<<<< HEAD
   #- wstool merge https://raw.github.com/davetcoleman/baxter/$TRAVIS_BRANCH/moveit.rosinstall
-=======
-  - wstool merge https://raw.github.com/davetcoleman/baxter/$TRAVIS_BRANCH/moveit.rosinstall
->>>>>>> 5b5539ad
   - wstool merge https://raw.github.com/davetcoleman/baxter/$TRAVIS_BRANCH/baxter.rosinstall
   - wstool update
   # Delete the baxter.rosinstall version of the repo and use the one of the branch we are testing
   - rm -rf baxter/
   - ln -s $CI_SOURCE_PATH . # Link the repo we are testing to the new workspace
   # Optional: Pull in sdk-examples
-<<<<<<< HEAD
   #- wget http://davetcoleman.com/baxter/sdk-examples.zip
   #- unzip sdk-examples.zip
   #- touch sdk-examples/baxter_description/CATKIN_IGNORE
   #- touch sdk-examples/baxter_msgs/CATKIN_IGNORE
-=======
-  - wget http://davetcoleman.com/baxter/sdk-examples.zip
-  - unzip sdk-examples.zip
-  - touch sdk-examples/baxter_description/CATKIN_IGNORE
-  - touch sdk-examples/baxter_msgs/CATKIN_IGNORE
->>>>>>> 5b5539ad
   - cd ../
   # Test manual install
   - sudo apt-get install ros-hydro-gazebo-ros ros-hydro-ros-controllers
@@ -58,8 +47,4 @@
   # Source
   - source /opt/ros/$ROS_DISTRO/setup.bash
   - catkin_make DCMAKE_BUILD_TYPE=Debug
-<<<<<<< HEAD
-  #- catkin_make_isolated --source . -j1 --cmake-args --install
-=======
-  #- catkin_make_isolated --source . -j1 --cmake-args --install
->>>>>>> 5b5539ad
+  #- catkin_make_isolated --source . -j1 --cmake-args --install