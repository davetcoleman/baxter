/*********************************************************************
 * Software License Agreement (BSD License)
 *
 *  Copyright (c) 2013, Open Source Robotics Foundation
 *  All rights reserved.
 *
 *  Redistribution and use in source and binary forms, with or without
 *  modification, are permitted provided that the following conditions
 *  are met:
 *
 *   * Redistributions of source code must retain the above copyright
 *     notice, this list of conditions and the following disclaimer.
 *   * Redistributions in binary form must reproduce the above
 *     copyright notice, this list of conditions and the following
 *     disclaimer in the documentation and/or other materials provided
 *     with the distribution.
 *   * Neither the name of the Open Source Robotics Foundation
 *     nor the names of its contributors may be
 *     used to endorse or promote products derived
 *     from this software without specific prior written permission.
 *
 *  THIS SOFTWARE IS PROVIDED BY THE COPYRIGHT HOLDERS AND CONTRIBUTORS
 *  "AS IS" AND ANY EXPRESS OR IMPLIED WARRANTIES, INCLUDING, BUT NOT
 *  LIMITED TO, THE IMPLIED WARRANTIES OF MERCHANTABILITY AND FITNESS
 *  FOR A PARTICULAR PURPOSE ARE DISCLAIMED. IN NO EVENT SHALL THE
 *  COPYRIGHT OWNER OR CONTRIBUTORS BE LIABLE FOR ANY DIRECT, INDIRECT,
 *  INCIDENTAL, SPECIAL, EXEMPLARY, OR CONSEQUENTIAL DAMAGES (INCLUDING,
 *  BUT NOT LIMITED TO, PROCUREMENT OF SUBSTITUTE GOODS OR SERVICES;
 *  LOSS OF USE, DATA, OR PROFITS; OR BUSINESS INTERRUPTION) HOWEVER
 *  CAUSED AND ON ANY THEORY OF LIABILITY, WHETHER IN CONTRACT, STRICT
 *  LIABILITY, OR TORT (INCLUDING NEGLIGENCE OR OTHERWISE) ARISING IN
 *  ANY WAY OUT OF THE USE OF THIS SOFTWARE, EVEN IF ADVISED OF THE
 *  POSSIBILITY OF SUCH DAMAGE.
 *********************************************************************/

/*
  Author: Dave Coleman
  Desc:   Provides an action server for baxter's grippers
*/

// ROS
#include <ros/ros.h>

// Gripper
#include <baxter_gripper_server/electric_parallel_gripper.h>


namespace baxter_gripper_server
{

class GripperActionServer
{
protected:

  // A shared node handle
  ros::NodeHandle nh_;

  // Publisher
  ros::Publisher joint_state_topic_;

  // Rate to publish joint states
  ros::Timer timer_;

  bool in_simulation_; // Using Gazebo or not

  // Gripper objects
  baxter_gripper_server::ElectricParallelGripper right_gripper;
  baxter_gripper_server::ElectricParallelGripper left_gripper;

public:

  // Constructor
  GripperActionServer(bool in_simulation, bool run_test)
    : in_simulation_(in_simulation),
      right_gripper("baxter_right_gripper_action/gripper_action","right", in_simulation),
      left_gripper("baxter_left_gripper_action/gripper_action","left", in_simulation)
  {
    // Get from either gripper if we are in simulation
    in_simulation_ = right_gripper.isInSimulation();

    // Wait for both calibrations to finish
    ros::Duration(2.0).sleep();

    // Run optional test
    if(run_test)
      runTest();

    // Gazebo publishes a joint state for the gripper, but Baxter does not do so in the right format
    if( in_simulation_ )
      return;

    // Publish joint_states
    joint_state_topic_ = nh_.advertise<sensor_msgs::JointState>("/robot/joint_states",10);

    // Set publish frequency
    ros::NodeHandle nh_tilde("~");
    double publish_freq = 50; // hz
    nh_tilde.param("publish_frequency", publish_freq, 50.0);

    ros::Rate rate(publish_freq); // hz
    while (ros::ok())
    {
      update();
      rate.sleep();
    }
  }

  void runTest()
  {
    // Error check gripper
    left_gripper.hasError();
    right_gripper.hasError();

    bool open = false;
    while(ros::ok())
    {
      if(open)
      {
        left_gripper.openGripper();
        right_gripper.openGripper();
        open = false;
      }
      else
      {
        left_gripper.closeGripper();
        right_gripper.closeGripper();
        open = true;
      }
      ros::Duration(2.0).sleep();
    }
  }

  void update()
  {
    // Gazebo publishes a joint state for the gripper, but Baxter does not do so in the right format
    if( in_simulation_ )
      return;

    // Create state message
    sensor_msgs::JointState state;
<<<<<<< HEAD
    state.header.stamp = gripper_state_timestamp_;
    state.header.frame_id = BASE_LINK;
    state.name.push_back(arm_name_ + "_gripper_l_finger_joint");
    state.name.push_back(arm_name_ + "_gripper_r_finger_joint");
    state.velocity.push_back(0);
    state.velocity.push_back(0);
    state.effort.push_back(gripper_state_->force);
    state.effort.push_back(gripper_state_->force);

    // Convert 0-100 state to joint position
    double position = GRIPPER_FINGER_JOINT_LOWER + gripper_finger_joint_stroke_ * 
      (gripper_state_->position / 100);
    state.position.push_back(position);
    state.position.push_back(position*-1);
=======

    right_gripper.populateState(state);
    left_gripper.populateState(state);
>>>>>>> 700eaf65

    joint_state_topic_.publish(state);
  }

}; // end of class

} // namespace

int main(int argc, char** argv)
{
  ros::init(argc, argv, "baxter_gripper_server");

  // Allow the action server to recieve and send ros messages
  ros::AsyncSpinner spinner(1);
  spinner.start();

  bool in_simulation = false;
  bool run_test = false;

  // Parse command line arguments
  for (std::size_t i = 0; i < argc; ++i)
  {
    if( std::string(argv[i]).compare("--simulation") == 0 )
    {
      ROS_INFO_STREAM_NAMED("main","Gripper action server in simulation mode");
      in_simulation = true;
    }
    else if( std::string(argv[i]).compare("--test") == 0 )
    {
      ROS_INFO_STREAM_NAMED("main","Gripper action server running test");
      run_test = true;
    }
  }

  baxter_gripper_server::GripperActionServer(in_simulation, run_test);

  ros::spin();

  return 0;
}
<|MERGE_RESOLUTION|>--- conflicted
+++ resolved
@@ -138,26 +138,8 @@
 
     // Create state message
     sensor_msgs::JointState state;
-<<<<<<< HEAD
-    state.header.stamp = gripper_state_timestamp_;
-    state.header.frame_id = BASE_LINK;
-    state.name.push_back(arm_name_ + "_gripper_l_finger_joint");
-    state.name.push_back(arm_name_ + "_gripper_r_finger_joint");
-    state.velocity.push_back(0);
-    state.velocity.push_back(0);
-    state.effort.push_back(gripper_state_->force);
-    state.effort.push_back(gripper_state_->force);
-
-    // Convert 0-100 state to joint position
-    double position = GRIPPER_FINGER_JOINT_LOWER + gripper_finger_joint_stroke_ * 
-      (gripper_state_->position / 100);
-    state.position.push_back(position);
-    state.position.push_back(position*-1);
-=======
-
     right_gripper.populateState(state);
     left_gripper.populateState(state);
->>>>>>> 700eaf65
 
     joint_state_topic_.publish(state);
   }
