--- conflicted
+++ resolved
@@ -51,11 +51,6 @@
 
 // Baxter specific properties
 #include <baxter_pick_place/baxter_data.h>
-<<<<<<< HEAD
-=======
-
-// Custom environment
->>>>>>> 9c4f0cc0
 #include <baxter_pick_place/custom_environment.h>
 
 namespace baxter_pick_place
@@ -146,14 +141,9 @@
     // Create the walls and tables
     createEnvironment(rviz_tools_);
 
-<<<<<<< HEAD
     std::size_t block_id = 0;
 
     char input; // used for prompting yes/no
-=======
-    std::size_t block_id = 0; // \todo temp
-    char input; // for user input
->>>>>>> 9c4f0cc0
 
     // --------------------------------------------------------------------------------------------------------
     // Start pick and place
@@ -196,15 +186,9 @@
 
         if( !pick(start_blocks[block_id].pose, start_blocks[block_id].name) )
         {
-<<<<<<< HEAD
           ROS_ERROR_STREAM_NAMED("pick_place","Pick failed. Retry? (y/n)");
           std::cin >> input;
           if( input == 'n' )
-=======
-          ROS_ERROR_STREAM_NAMED("pick_place","Pick failed. Continue (y/n)?");
-          std::cin >> input;
-          if( input != 'y' )
->>>>>>> 9c4f0cc0
             exit(0);
         }
         else
@@ -226,15 +210,9 @@
         {
           if( !place(goal_block_pose, start_blocks[block_id].name) )
           {
-<<<<<<< HEAD
             ROS_ERROR_STREAM_NAMED("pick_place","Place failed. Retry? (y/n)");
             std::cin >> input;
             if( input == 'n' )
-=======
-            ROS_ERROR_STREAM_NAMED("pick_place","Place failed. Continue (y/n)?");
-            std::cin >> input;
-            if( input != 'y' )
->>>>>>> 9c4f0cc0
               exit(0);
           }
           else
@@ -245,17 +223,10 @@
         }
       }
 
-<<<<<<< HEAD
       ROS_INFO_STREAM_NAMED("pick_place","Pick and place cycle complete ========================================= \n");
       ROS_INFO_STREAM_NAMED("pick_place","Restart cycle? (y/n)");
       std::cin >> input;
       if( input == 'n' )
-=======
-      ROS_INFO_STREAM_NAMED("pick_place","Pick and place cycle complete =========================================");
-      ROS_ERROR_STREAM_NAMED("pick_place","Re-run (y/n)?");
-      std::cin >> input;
-      if( input != 'y' )
->>>>>>> 9c4f0cc0
         exit(0);
 
       // Go for next block or loop
