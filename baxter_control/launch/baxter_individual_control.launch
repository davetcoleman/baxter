--- conflicted
+++ resolved
@@ -5,16 +5,8 @@
 
   <!-- load the controllers -->
   <node name="controller_spawner" pkg="controller_manager" type="spawner" respawn="false"
-<<<<<<< HEAD
 	output="screen" ns="/robot" args=" joint_state_controller
 					   right_s0_position_controller
-=======
-	output="screen" ns="/robot" args="
-					   joint_state_controller
-
-					   right_s0_position_controller" />
-<!--
->>>>>>> 394306c2
 					   right_s1_position_controller
 					   right_e0_position_controller
 					   right_e1_position_controller
@@ -28,7 +20,7 @@
 					   left_w0_position_controller
 					   left_w1_position_controller
 					   left_w2_position_controller" />
--->
+
   <node name="robot_state_publisher" pkg="robot_state_publisher" type="state_publisher">
     <remap from="/joint_states" to="/robot/joint_states" />
   </node>
